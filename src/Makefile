--- conflicted
+++ resolved
@@ -82,13 +82,8 @@
 ios-lib: ${SOURCES}
 	${AR} rcs zenroom-ios-${TARGET}.a ${SOURCES} $(shell find ../lib -name \*.a) ${LDADD}
 
-<<<<<<< HEAD
-# android: CFLAGS += -D LIBRARY
-# android: LDADD+= -lm
-=======
 android: CFLAGS += -shared
 android: LDADD+= -lm -llog
->>>>>>> abab9c73
 android: ${SOURCES} zenroom_jni.o
 	${CC} ${CFLAGS} ${SOURCES} zenroom_jni.o -o zenroom.so ${LDFLAGS} ${LDADD}
 
