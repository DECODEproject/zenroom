# Build instructions

This section is optional for those who want to build this software from source. The following build instructions contain generic information meant for an expert audience.

!> After cloning this source code from git, one should do:
```bash
git submodule update --init --recursive
```

The Zenroom compiles the same sourcecode to run on Linux in the form of 2 different POSIX compatible ELF binary formats using GCC (linking shared libraries) or musl-libc (fully static) targeting both X86 and ARM architectures.
It also compiles to a Windows 64-bit native and fully static executable. At last, it compiles to Javascript/Webassembly using the LLVM based emscripten SDK. To recapitulate some Makefile targets:

## Shared builds
The simpliest, builds a shared executable linked to a system-wide libc, libm and libpthread (mostly for debugging)
Then first build the shared executable for your platform:

<!-- tabs:start -->

#### ** Linux **

```bash
make linux
```

#### ** macOS **

```bash
make osx
```

#### ** Windows **

```bash
make win # builds a Windows 64bit executable with no DLL dependancy, containing the LUA interpreter and all crypto functions (for client side operations on windows desktops)
```

#### ** BSD **
```bash
make bsd
```

<!-- tabs:end -->


To run tests:

<!-- tabs:start -->

#### ** Functional **

```bash
make check-osx
make check-linux
```

#### ** Integration **

```bash
make check-js
make check-py
```

#### **Crypto**
```bash
make check-crypto
make check-crypto-lw
```

<!-- tabs:end -->

## Static builds
Builds a fully static executable linked to musl-libc (to be operated on embedded platforms).

To build the static environment:

```
make bootstrap
make static
make check-static
```


## Javascript builds

For the Javascript and WebAssembly modules the Zenroom provides various targets provided by emscripten which must be installed and loaded in the environment according to the emsdk's instructions and linked inside the `build` directory of zenroom sources:

!> (need EMSDK env) builds different flavors of Javascript modules to be operated from a browser or NodeJS

```bash
make javascript-wasm # For the webassembly build node/web
make javascript-rn   # For react native
```

There is another target to create the [`playground`](https://dev.zenroom.org/demo/)
locally a simple web page with a REPL and some boilerplate code to show how to
use the WebAssembly binary.

!> for the `javascript-demo` target the generated files should be served by a http server

```bash
make javascript-demo
cd docs
make preview
```

then point your browser to http://localhost:3000/demo

## Build instructions for Mobile libraries

### iOS

You need to have install `Xcode` with the `commandline-tools`

There are 3 different targets `ios-sim` `ios-armv7` `ios-arm64` these targets creates an static library with the correct architecture (x86_64, ARMV7, ARM64).

Finally once done all the libraries there is a final target `ios-fat` that put them together creating a fat-binary that you can include into your app. 

Or you can just use the `build-ios.sh` that does all the steps for you!

For using the library just copy `zenroom.a` somewhere in your project and include the zenroom.h file.

### Android

You need to have installed `android-sdk` (if you have Android Studio installed, it is already there) and set the `ANDROID_HOME` variable.

Also you need to install NDK inside the android-sdk using the Android Studio -> Tools -> Android -> SDK Manager. If you have installed the NDK somewhere else, just set the environment variable NDK_HOME to reflect this.

Finally use the `build/build-android.sh` script (if neither `ANDROID_HOME` nor `NDK_HOME` is set, the script will try default install paths of `ANDROID_HOME=~/Android/Sdk` and `NDK_HOME=${ANDROID_HOME}/ndk-bundle`). This will place the Android target libraries in `build/target`

```
<<<<<<< HEAD
build/target/
└── android
    └── jniLibs
        ├── arm64-v8a
        │   └── libzenroom.so
        ├── armeabi-v7a
        │   └── libzenroom.so
        └── x86
            └── libzenroom.so
```

To use it in your project just drop `src/Zenroom.java` inside your codebase and the put `jniLibs` and its contents directly into your Android project under `src/main`

```
src/main/jniLibs/
├── arm64-v8a
│   └── libzenroom.so
├── armeabi-v7a
│   └── libzenroom.so
└── x86
    └── libzenroom.so
```

=======
src/
    main/
         java/
         jniLibs/
                 x86/ 
                      libzenroom.so
                 armeabi/ 
                      libzenroom.so
```
>>>>>>> f6c9208d
<|MERGE_RESOLUTION|>--- conflicted
+++ resolved
@@ -128,7 +128,6 @@
 Finally use the `build/build-android.sh` script (if neither `ANDROID_HOME` nor `NDK_HOME` is set, the script will try default install paths of `ANDROID_HOME=~/Android/Sdk` and `NDK_HOME=${ANDROID_HOME}/ndk-bundle`). This will place the Android target libraries in `build/target`
 
 ```
-<<<<<<< HEAD
 build/target/
 └── android
     └── jniLibs
@@ -152,14 +151,3 @@
     └── libzenroom.so
 ```
 
-=======
-src/
-    main/
-         java/
-         jniLibs/
-                 x86/ 
-                      libzenroom.so
-                 armeabi/ 
-                      libzenroom.so
-```
->>>>>>> f6c9208d
